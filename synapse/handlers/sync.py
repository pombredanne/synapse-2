--- conflicted
+++ resolved
@@ -446,20 +446,15 @@
         )
         now_token = now_token.copy_and_replace("presence_key", presence_key)
 
-<<<<<<< HEAD
         # We now fetch all ephemeral events for this room in order to get
         # this users current read receipt. This could almost certainly be
         # optimised.
         _, all_ephemeral_by_room = yield self.ephemeral_by_room(
-            sync_config, now_token, room_ids
-        )
-
-        now_token, ephemeral_by_room = yield self.ephemeral_by_room(
-            sync_config, now_token, room_ids, since_token
-=======
+            sync_config, now_token
+        )
+
         now_token, ephemeral_by_room = yield self.ephemeral_by_room(
             sync_config, now_token, since_token
->>>>>>> c582f178
         )
 
         rm_handler = self.hs.get_handlers().room_member_handler
